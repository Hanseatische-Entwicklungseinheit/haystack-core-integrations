# SPDX-FileCopyrightText: 2023-present deepset GmbH <info@deepset.ai>
#
# SPDX-License-Identifier: Apache-2.0

import contextlib
import os
import sys
from abc import ABC, abstractmethod
from collections import Counter
from collections.abc import Iterator
from contextlib import AbstractContextManager
from contextvars import ContextVar
from dataclasses import dataclass
from datetime import datetime
from typing import Any, Literal, Optional, cast

from haystack import default_from_dict, default_to_dict, logging
from haystack.dataclasses import ChatMessage
from haystack.tracing import Span, Tracer
from haystack.tracing import tracer as proxy_tracer
from haystack.tracing import utils as tracing_utils

import langfuse
from langfuse import LangfuseSpan as LangfuseClientSpan
from langfuse.types import TraceMetadata

logger = logging.getLogger(__name__)

HAYSTACK_LANGFUSE_ENFORCE_FLUSH_ENV_VAR = "HAYSTACK_LANGFUSE_ENFORCE_FLUSH"

# These are the keys used by Haystack for traces and span.
# We keep them here to avoid making typos when using them.
_PIPELINE_INPUT_KEY = "haystack.pipeline.input_data"
_PIPELINE_OUTPUT_KEY = "haystack.pipeline.output_data"
_ASYNC_PIPELINE_RUN_KEY = "haystack.async_pipeline.run"
_PIPELINE_RUN_KEY = "haystack.pipeline.run"
_COMPONENT_NAME_KEY = "haystack.component.name"
_COMPONENT_TYPE_KEY = "haystack.component.type"
_COMPONENT_OUTPUT_KEY = "haystack.component.output"
_COMPONENT_INPUT_KEY = "haystack.component.input"

# Type alias for observation span types
ObservationSpanType = Literal["tool", "agent", "retriever", "embedding", "generation"]

# External session metadata for trace correlation (Haystack system)
# Stores trace_id, user_id, session_id, tags, version for root trace creation
tracing_context_var: ContextVar[dict[Any, Any]] = ContextVar("tracing_context")

# Internal span execution hierarchy for our tracer
# Manages parent-child relationships and prevents cross-request span interleaving
span_stack_var: ContextVar[Optional[list["LangfuseSpan"]]] = ContextVar("span_stack", default=None)


class LangfuseSpan(Span):
    """
    Internal class representing a bridge between the Haystack span tracing API and Langfuse.
    """

    def __init__(self, context_manager: AbstractContextManager) -> None:
        """
        Initialize a LangfuseSpan instance.

        :param context_manager: The context manager from Langfuse created with
        `langfuse.get_client().start_as_current_span` or
        `langfuse.get_client().start_as_current_observation`.
        """
        self._span = context_manager.__enter__()
        self._data: dict[str, Any] = {}
        self._context_manager = context_manager

    def set_tag(self, key: str, value: Any) -> None:
        """
        Set a generic tag for this span.

        :param key: The tag key.
        :param value: The tag value.
        """
        coerced_value = tracing_utils.coerce_tag_value(value)
        self._span.update(metadata={key: coerced_value})
        self._data[key] = value

    def set_content_tag(self, key: str, value: Any) -> None:
        """
        Set a content-specific tag for this span.

        :param key: The content tag key.
        :param value: The content tag value.
        """
        if not proxy_tracer.is_content_tracing_enabled:
            return
        if key.endswith(".input"):
            if "messages" in value:
                messages = [m.to_openai_dict_format(require_tool_call_ids=False) for m in value["messages"]]
                self._span.update(input=messages)
            else:
                coerced_value = tracing_utils.coerce_tag_value(value)
                self._span.update(input=coerced_value)
        elif key.endswith(".output"):
            if "replies" in value:
                if all(isinstance(r, ChatMessage) for r in value["replies"]):
                    replies = [m.to_openai_dict_format(require_tool_call_ids=False) for m in value["replies"]]
                else:
                    replies = value["replies"]
                self._span.update(output=replies)
            else:
                coerced_value = tracing_utils.coerce_tag_value(value)
                self._span.update(output=coerced_value)

        self._data[key] = value

    def raw_span(self) -> LangfuseClientSpan:
        """
        Return the underlying span instance.

        :return: The Langfuse span instance.
        """
        return self._span

    def get_data(self) -> dict[str, Any]:
        """
        Return the data associated with the span.

        :return: The data associated with the span.
        """
        return self._data

    def get_correlation_data_for_logs(self) -> dict[str, Any]:
        return {}


@dataclass(frozen=True)
class SpanContext:
    """
    Context for creating spans in Langfuse.

    Encapsulates the information needed to create and configure a span in Langfuse tracing.
    Used by SpanHandler to determine the span type (trace, generation, or default) and its configuration.

    :param name: The name of the span to create. For components, this is typically the component name.
    :param operation_name: The operation being traced (e.g. "haystack.pipeline.run"). Used to determine
        if a new trace should be created without warning.
    :param component_type: The type of component creating the span (e.g. "OpenAIChatGenerator").
        Can be used to determine the type of span to create.
    :param tags: Additional metadata to attach to the span. Contains component input/output data
        and other trace information.
    :param parent_span: The parent span if this is a child span. If None, a new trace will be created.
    :param trace_name: The name to use for the trace when creating a parent span. Defaults to "Haystack".
    :param public: Whether traces should be publicly accessible. Defaults to False.
    """

    name: str
    operation_name: str
    component_type: Optional[str]
    tags: dict[str, Any]
    parent_span: Optional[Span]
    trace_name: str = "Haystack"
    public: bool = False

    def __post_init__(self) -> None:
        """
        Validate the span context attributes.

        :raises ValueError: If name, operation_name or trace_name are empty
        :raises TypeError: If tags is not a dictionary
        """
        if not self.name:
            msg = "Span name cannot be empty"
            raise ValueError(msg)
        if not self.operation_name:
            msg = "Operation name cannot be empty"
            raise ValueError(msg)
        if not self.trace_name:
            msg = "Trace name cannot be empty"
            raise ValueError(msg)


class SpanHandler(ABC):
    """
    Abstract base class for customizing how Langfuse spans are created and processed.

    This class defines two key extension points:
    1. create_span: Controls what type of span to create (default or generation)
    2. handle: Processes the span after component execution (adding metadata, metrics, etc.)

    To implement a custom handler:
    - Extend this class or DefaultSpanHandler
    - Override create_span and handle methods. It is more common to override handle.
    - Pass your handler to LangfuseConnector init method
    """

    def __init__(self) -> None:
        self.tracer: Optional[langfuse.Langfuse] = None

    def init_tracer(self, tracer: langfuse.Langfuse) -> None:
        """
        Initialize with Langfuse tracer. Called internally by LangfuseTracer.

        :param tracer: The Langfuse client instance to use for creating spans
        """
        self.tracer = tracer

    @abstractmethod
    def create_span(self, context: SpanContext) -> LangfuseSpan:
        """
        Create a span of appropriate type based on the context.

        This method determines what kind of span to create:
        - A new trace if there's no parent span
        - A generation span for LLM components
        - A default span for other components

        :param context: The context containing all information needed to create the span
        :returns: A new LangfuseSpan instance configured according to the context
        """
        pass

    @abstractmethod
    def handle(self, span: LangfuseSpan, component_type: Optional[str]) -> None:
        """
        Process a span after component execution by attaching metadata and metrics.

        This method is called after the component or pipeline yields its span, allowing you to:
        - Extract and attach token usage statistics
        - Add model information
        - Record timing data (e.g., time-to-first-token)
        - Set log levels for quality monitoring
        - Add custom metrics and observations

        :param span: The span that was yielded by the component
        :param component_type: The type of component that created the span, used to determine
            what metadata to extract and how to process it
        """
        pass

    @classmethod
    def from_dict(cls, data: dict[str, Any]) -> "SpanHandler":
        return default_from_dict(cls, data)

    def to_dict(self) -> dict[str, Any]:
        return default_to_dict(self)


def _sanitize_usage_data(usage: dict[str, Any]) -> dict[str, Any]:
    """
    Sanitize usage data for Langfuse by flattening to a single-level dictionary.

    Langfuse's usage_details must be a flat dictionary with only numeric values. This function:
    - Flattens nested dictionaries using dot notation (e.g., cache_creation.input_tokens)
    - Keeps int and float values
    - Skips None, boolean, string, and other non-numeric types

    :param usage: Raw usage dictionary from the provider.
    :returns: Flat dictionary with only numeric values (int or float).
    """
    if not isinstance(usage, dict):
        return {}

    sanitized: dict[str, Any] = {}

    def _flatten(data: dict[str, Any], prefix: str = "") -> None:
        """Recursively flatten nested dictionaries."""
        for key, value in data.items():
            full_key = f"{prefix}.{key}" if prefix else key

            if value is None:
                # Skip None values (e.g., Anthropic's server_tool_use)
                continue
            elif isinstance(value, bool):
                # Skip boolean values
                continue
            elif isinstance(value, (int, float)):
                # Keep numeric values
                sanitized[full_key] = value
            elif isinstance(value, dict):
                # Recursively flatten nested dicts
                _flatten(value, full_key)
            # Skip strings and other non-numeric types (e.g., Anthropic's service_tier)

    _flatten(usage)
    return sanitized


class DefaultSpanHandler(SpanHandler):
    """DefaultSpanHandler provides the default Langfuse tracing behavior for Haystack."""

    def create_span(self, context: SpanContext) -> LangfuseSpan:
        if self.tracer is None:
            message = (
                "Tracer is not initialized. "
                "Make sure the environment variable HAYSTACK_CONTENT_TRACING_ENABLED is set to true before "
                "importing Haystack."
            )
            raise RuntimeError(message)

        # Get external tracing context for root trace creation (correlation metadata)
        tracing_ctx = tracing_context_var.get({})
        if not context.parent_span:
            root_span_type: Literal["agent", "span"] = (
                "agent" if context.operation_name == "haystack.agent.run" else "span"
            )
            # Create a new trace when there's no parent span
            span_context_manager = self.tracer.start_as_current_observation(
                name=context.trace_name,
                version=tracing_ctx.get("version"),
                as_type=root_span_type,
            )

            # Create LangfuseSpan which will handle entering the context manager
            span = LangfuseSpan(span_context_manager)

            # Build trace metadata from context
            trace_metadata: TraceMetadata = {
                "name": context.trace_name,
                "user_id": tracing_ctx.get("user_id"),
                "session_id": tracing_ctx.get("session_id"),
                "version": tracing_ctx.get("version"),
                "metadata": None,
                "tags": tracing_ctx.get("tags"),
                "public": context.public,
                "release": None,
            }

            # Filter out None values and apply trace attributes
            trace_attrs = {k: v for k, v in trace_metadata.items() if v is not None}
            if trace_attrs:
                span._span.update_trace(**trace_attrs)

            return span

        span_type = None

        if context.component_type == "ToolInvoker":
            span_type = "tool"
        elif context.operation_name == "haystack.agent.run":
            span_type = "agent"
        elif context.component_type and context.component_type.endswith("Retriever"):
            span_type = "retriever"
        elif context.component_type and context.component_type.endswith("Embedder"):
            span_type = "embedding"
        elif context.component_type and context.component_type.endswith("Generator"):
            span_type = "generation"

        if span_type:
            return LangfuseSpan(
                self.tracer.start_as_current_observation(
                    name=context.name, as_type=cast(ObservationSpanType, span_type)
                )
            )
        else:
            return LangfuseSpan(self.tracer.start_as_current_span(name=context.name))

    def handle(self, span: LangfuseSpan, component_type: Optional[str]) -> None:
        # If the span is at the pipeline level, we add input and output keys to the span
        at_pipeline_level = span.get_data().get(_PIPELINE_INPUT_KEY) is not None
        if at_pipeline_level:
            coerced_input = tracing_utils.coerce_tag_value(span.get_data().get(_PIPELINE_INPUT_KEY))
            coerced_output = tracing_utils.coerce_tag_value(span.get_data().get(_PIPELINE_OUTPUT_KEY))
            span.raw_span().update_trace(input=coerced_input, output=coerced_output)
        # special case for ToolInvoker (to update the span name to be: `original_component_name - [tool_names]`)
        if component_type == "ToolInvoker":
            tool_names: list[str] = []
            messages = span.get_data().get(_COMPONENT_INPUT_KEY, {}).get("messages", [])
            for message in messages:
                if isinstance(message, ChatMessage) and message.tool_calls:
                    tool_names.extend(call.tool_name for call in message.tool_calls)

            if tool_names:
                # Fallback to "ToolInvoker" if we can't retrieve component name
                tool_invoker_name = span.get_data().get(_COMPONENT_NAME_KEY, "ToolInvoker")
                tool_counts = Counter(tool_names)  # how many times each tool was called
                formatted_names = [f"{name} (x{count})" if count > 1 else name for name, count in tool_counts.items()]
                span.raw_span().update(name=f"{tool_invoker_name} - {sorted(formatted_names)}")

        if component_type and component_type.endswith("ChatGenerator"):
            replies = span.get_data().get(_COMPONENT_OUTPUT_KEY, {}).get("replies")
            if replies:
                meta = replies[0].meta
                completion_start_time = meta.get("completion_start_time")
                if completion_start_time:
                    try:
                        completion_start_time = datetime.fromisoformat(completion_start_time)
                    except ValueError:
                        logger.error(f"Failed to parse completion_start_time: {completion_start_time}")
                        completion_start_time = None
                usage = meta.get("usage")
                sanitized_usage = _sanitize_usage_data(usage) if usage else None
                span.raw_span().update(
                    usage_details=sanitized_usage,
                    model=meta.get("model"),
                    completion_start_time=completion_start_time,
                )
        elif component_type and component_type.endswith("Generator"):
            meta = span.get_data().get(_COMPONENT_OUTPUT_KEY, {}).get("meta")
            if meta:
                usage = meta[0].get("usage")
                sanitized_usage = _sanitize_usage_data(usage) if usage else None
                span.raw_span().update(usage_details=sanitized_usage, model=meta[0].get("model"))


class LangfuseTracer(Tracer):
    """
    Internal class representing a bridge between the Haystack tracer and Langfuse.
    """

    def __init__(
        self,
        tracer: langfuse.Langfuse,
        name: str = "Haystack",
        public: bool = False,
        span_handler: Optional[SpanHandler] = None,
    ) -> None:
        """
        Initialize a LangfuseTracer instance.

        :param tracer: The Langfuse tracer instance.
        :param name: The name of the pipeline or component. This name will be used to identify the tracing run on the
            Langfuse dashboard.
        :param public: Whether the tracing data should be public or private. If set to `True`, the tracing data will
            be publicly accessible to anyone with the tracing URL. If set to `False`, the tracing data will be private
            and only accessible to the Langfuse account owner.
        :param span_handler: Custom handler for processing spans. If None, uses DefaultSpanHandler.
        """
        if not proxy_tracer.is_content_tracing_enabled:
            logger.warning(
                "Traces will not be logged to Langfuse because Haystack tracing is disabled. "
                "To enable, set the HAYSTACK_CONTENT_TRACING_ENABLED environment variable to true "
                "before importing Haystack."
            )
        self._tracer = tracer
        # Keep _context as deprecated shim to avoid AttributeError if anyone uses it
        self._context: list[LangfuseSpan] = []
        self._name = name
        self._public = public
        self.enforce_flush = os.getenv(HAYSTACK_LANGFUSE_ENFORCE_FLUSH_ENV_VAR, "true").lower() == "true"
        self._span_handler = span_handler or DefaultSpanHandler()
        self._span_handler.init_tracer(tracer)

    @contextlib.contextmanager
    def trace(
<<<<<<< HEAD
        self,
        operation_name: str,
        tags: Optional[Dict[str, Any]] = None,
        parent_span: Optional[Span] = None,
=======
        self, operation_name: str, tags: Optional[dict[str, Any]] = None, parent_span: Optional[Span] = None
>>>>>>> 07db864c
    ) -> Iterator[Span]:
        tags = tags or {}
        span_name = tags.get(_COMPONENT_NAME_KEY, operation_name)
        component_type = tags.get(_COMPONENT_TYPE_KEY)

        # Create a new span context
        span_context = SpanContext(
            name=span_name,
            operation_name=operation_name,
            component_type=component_type,
            tags=tags,
            # We use the current active span as the parent span if not provided to handle nested pipelines
            # The nested pipeline (or sub-pipeline) will be a child of the current active span
            parent_span=parent_span or self.current_span(),
            trace_name=self._name,
            public=self._public,
        )

        # Create span using the handler
        span = self._span_handler.create_span(span_context)

        # Build new span hierarchy: copy existing stack, add new span, save for restoration
        prev_stack = span_stack_var.get()
        new_stack = (prev_stack or []).copy()
        new_stack.append(span)
        token = span_stack_var.set(new_stack)

        span.set_tags(tags)

        try:
            yield span
        except Exception:
            # Exception occurred - capture exception info and pass to __exit__
            # This allows Langfuse/OpenTelemetry to properly mark the span with ERROR level
            exc_info = sys.exc_info()
            try:
                # Process span data (may fail with nested pipeline exceptions)
                self._span_handler.handle(span, component_type)

                # End span with exception info (may fail if span data is corrupted)
                raw_span = span.raw_span()
                if span._context_manager is not None:
                    # Pass actual exception info to mark span as failed with ERROR level
                    span._context_manager.__exit__(*exc_info)
                elif hasattr(raw_span, "end"):
                    # Only call end() if it's not a context manager
                    raw_span.end()
            except Exception as cleanup_error:
                # Log cleanup errors but don't let them corrupt context
                logger.warning(
                    "Error during span cleanup for {operation_name}: {cleanup_error}",
                    operation_name=operation_name,
                    cleanup_error=cleanup_error,
                )
            finally:
                # Restore previous span stack using saved token - ensures proper cleanup
                span_stack_var.reset(token)

            if self.enforce_flush:
                self.flush()

            # Re-raise the original exception
            raise
        else:
            # No exception - clean exit with success status
            # This preserves any manually-set log levels (WARNING, DEBUG)
            try:
                # Process span data
                self._span_handler.handle(span, component_type)

                # End span successfully
                raw_span = span.raw_span()
                # In v3, we need to properly exit context managers
                if span._context_manager is not None:
                    # No exception - pass None to indicate success
                    span._context_manager.__exit__(None, None, None)
                elif hasattr(raw_span, "end"):
                    # Only call end() if it's not a context manager
                    raw_span.end()
            except Exception as cleanup_error:
                # Log cleanup errors but don't let them corrupt context
                logger.warning(
                    "Error during span cleanup for {operation_name}: {cleanup_error}",
                    operation_name=operation_name,
                    cleanup_error=cleanup_error,
                )
            finally:
                # Restore previous span stack using saved token - ensures proper cleanup
                span_stack_var.reset(token)

            if self.enforce_flush:
                self.flush()

    def flush(self) -> None:
        self._tracer.flush()

    def current_span(self) -> Optional[Span]:
        """
        Return the current active span.

        :return: The current span if available, else None.
        """
        # Get top of span stack (most recent span) from context-local storage
        stack = span_stack_var.get()
        return stack[-1] if stack else None

    def get_trace_url(self) -> str:
        """
        Return the URL to the tracing data.
        :return: The URL to the tracing data.
        """
        return self._tracer.get_trace_url() or ""

    def get_trace_id(self) -> str:
        """
        Return the trace ID.
        :return: The trace ID.
        """
        return self._tracer.get_current_trace_id() or ""<|MERGE_RESOLUTION|>--- conflicted
+++ resolved
@@ -437,14 +437,7 @@
 
     @contextlib.contextmanager
     def trace(
-<<<<<<< HEAD
-        self,
-        operation_name: str,
-        tags: Optional[Dict[str, Any]] = None,
-        parent_span: Optional[Span] = None,
-=======
         self, operation_name: str, tags: Optional[dict[str, Any]] = None, parent_span: Optional[Span] = None
->>>>>>> 07db864c
     ) -> Iterator[Span]:
         tags = tags or {}
         span_name = tags.get(_COMPONENT_NAME_KEY, operation_name)
